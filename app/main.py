#!/usr/bin/env python3
# pylint: disable=no-member,method-hidden

import os
import sys
from aiohttp import web
import socketio
import logging
import json
import pathlib

from ytdl import DownloadQueueNotifier, DownloadQueue

log = logging.getLogger('main')

class Config:
    _DEFAULTS = {
        'DOWNLOAD_DIR': '.',
        'AUDIO_DOWNLOAD_DIR': '%%DOWNLOAD_DIR',
        'CUSTOM_DIRS': 'true',
        'CREATE_CUSTOM_DIRS': 'true',
        'STATE_DIR': '.',
        'URL_PREFIX': '',
        'OUTPUT_TEMPLATE': '%(title)s.%(ext)s',
        'OUTPUT_TEMPLATE_CHAPTER': '%(title)s - %(section_number)s %(section_title)s.%(ext)s',
        'YTDL_OPTIONS': '{}',
        'HOST': '0.0.0.0',
        'PORT': '8081',
        'BASE_DIR': ''
    }

    _BOOLEAN = ('CUSTOM_DIRS', 'CREATE_CUSTOM_DIRS')

    def __init__(self):
        for k, v in self._DEFAULTS.items():
            setattr(self, k, os.environ[k] if k in os.environ else v)
        for k, v in self.__dict__.items():
            if v.startswith('%%'):
                setattr(self, k, getattr(self, v[2:]))
            if k in self._BOOLEAN:
                if v not in ('true', 'false', 'True', 'False', 'on', 'off', '1', '0'):
                    log.error(f'Environment variable "{k}" is set to a non-boolean value "{v}"')
                    sys.exit(1)
                setattr(self, k, v in ('true', 'True', 'on', '1'))
        if not self.URL_PREFIX.endswith('/'):
            self.URL_PREFIX += '/'
        try:
            self.YTDL_OPTIONS = json.loads(self.YTDL_OPTIONS)
            assert isinstance(self.YTDL_OPTIONS, dict)
        except (json.decoder.JSONDecodeError, AssertionError):
            log.error('YTDL_OPTIONS is invalid')
            sys.exit(1)

config = Config()

class ObjectSerializer(json.JSONEncoder):
    def default(self, obj):
        if isinstance(obj, object):
            return obj.__dict__
        else:
            return json.JSONEncoder.default(self, obj)

serializer = ObjectSerializer()
app = web.Application()
sio = socketio.AsyncServer(cors_allowed_origins='*')
sio.attach(app, socketio_path=config.URL_PREFIX + 'socket.io')
routes = web.RouteTableDef()

class Notifier(DownloadQueueNotifier):
    async def added(self, dl):
        await sio.emit('added', serializer.encode(dl))

    async def updated(self, dl):
        await sio.emit('updated', serializer.encode(dl))

    async def completed(self, dl):
        await sio.emit('completed', serializer.encode(dl))

    async def canceled(self, id):
        await sio.emit('canceled', serializer.encode(id))

    async def cleared(self, id):
        await sio.emit('cleared', serializer.encode(id))

dqueue = DownloadQueue(config, Notifier())
app.on_startup.append(lambda app: dqueue.initialize())

@routes.post(config.URL_PREFIX + 'add')
async def add(request):
    post = await request.json()
    url = post.get('url')
    quality = post.get('quality')
    if not url or not quality:
        raise web.HTTPBadRequest()
    format = post.get('format')
    folder = post.get('folder')
    status = await dqueue.add(url, quality, format, folder)
    return web.Response(text=serializer.encode(status))

@routes.post(config.URL_PREFIX + 'delete')
async def delete(request):
    post = await request.json()
    ids = post.get('ids')
    where = post.get('where')
    if not ids or where not in ['queue', 'done']:
        raise web.HTTPBadRequest()
    status = await (dqueue.cancel(ids) if where == 'queue' else dqueue.clear(ids))
    return web.Response(text=serializer.encode(status))

@sio.event
async def connect(sid, environ):
    await sio.emit('all', serializer.encode(dqueue.get()), to=sid)
    await sio.emit('configuration', serializer.encode(config), to=sid)
    if config.CUSTOM_DIRS:
        await sio.emit('custom_dirs', serializer.encode(get_custom_dirs()), to=sid)

def get_custom_dirs():
    def recursive_dirs(base):
        path = pathlib.Path(base)

        # Converts PosixPath object to string, and remove base/ prefix
        def convert(p):
            s = str(p)
            if s.startswith(base):
                s = s[len(base):]

            if s.startswith('/'):
                s = s[1:]

            return s

        # Recursively lists all subdirectories of DOWNLOAD_DIR
        dirs = list(filter(None, map(convert, path.glob('**'))))

        return dirs
    
    download_dir = recursive_dirs(config.DOWNLOAD_DIR)

    audio_download_dir = download_dir
    if config.DOWNLOAD_DIR != config.AUDIO_DOWNLOAD_DIR:
        audio_download_dir = recursive_dirs(config.AUDIO_DOWNLOAD_DIR)
    
    return {
        "download_dir": download_dir,
        "audio_download_dir": audio_download_dir
    }

@routes.get(config.URL_PREFIX)
def index(request):
    return web.FileResponse(os.path.join(config.BASE_DIR, 'ui/dist/metube/index.html'))

if config.URL_PREFIX != '/':
    @routes.get('/')
    def index_redirect_root(request):
        return web.HTTPFound(config.URL_PREFIX)

    @routes.get(config.URL_PREFIX[:-1])
    def index_redirect_dir(request):
        return web.HTTPFound(config.URL_PREFIX)

routes.static(config.URL_PREFIX + 'favicon/', os.path.join(config.BASE_DIR, 'favicon'))
routes.static(config.URL_PREFIX + 'download/', config.DOWNLOAD_DIR)
<<<<<<< HEAD
routes.static(config.URL_PREFIX, os.path.join(config.BASE_DIR, 'ui/dist/metube'))
app.add_routes(routes)
=======
routes.static(config.URL_PREFIX + 'audio_download/', config.AUDIO_DOWNLOAD_DIR)
routes.static(config.URL_PREFIX, 'ui/dist/metube')
try:
    app.add_routes(routes)
except ValueError as e:
    if 'ui/dist/metube' in str(e):
        raise RuntimeError('Could not find the frontend UI static assets. Please run `node_modules/.bin/ng build` inside the ui folder') from e
    raise e

>>>>>>> a61607c3


# https://github.com/aio-libs/aiohttp/pull/4615 waiting for release
# @routes.options(config.URL_PREFIX + 'add')
async def add_cors(request):
    return web.Response(text=serializer.encode({"status": "ok"}))

app.router.add_route('OPTIONS', config.URL_PREFIX + 'add', add_cors)


async def on_prepare(request, response):
    if 'Origin' in request.headers:
        response.headers['Access-Control-Allow-Origin'] = request.headers['Origin']
        response.headers['Access-Control-Allow-Headers'] = 'Content-Type'

app.on_response_prepare.append(on_prepare)


if __name__ == '__main__':
    logging.basicConfig(level=logging.DEBUG)
    web.run_app(app, host=config.HOST, port=config.PORT, reuse_port=True)
<|MERGE_RESOLUTION|>--- conflicted
+++ resolved
@@ -1,197 +1,190 @@
-#!/usr/bin/env python3
-# pylint: disable=no-member,method-hidden
-
-import os
-import sys
-from aiohttp import web
-import socketio
-import logging
-import json
-import pathlib
-
-from ytdl import DownloadQueueNotifier, DownloadQueue
-
-log = logging.getLogger('main')
-
-class Config:
-    _DEFAULTS = {
-        'DOWNLOAD_DIR': '.',
-        'AUDIO_DOWNLOAD_DIR': '%%DOWNLOAD_DIR',
-        'CUSTOM_DIRS': 'true',
-        'CREATE_CUSTOM_DIRS': 'true',
-        'STATE_DIR': '.',
-        'URL_PREFIX': '',
-        'OUTPUT_TEMPLATE': '%(title)s.%(ext)s',
-        'OUTPUT_TEMPLATE_CHAPTER': '%(title)s - %(section_number)s %(section_title)s.%(ext)s',
-        'YTDL_OPTIONS': '{}',
-        'HOST': '0.0.0.0',
-        'PORT': '8081',
-        'BASE_DIR': ''
-    }
-
-    _BOOLEAN = ('CUSTOM_DIRS', 'CREATE_CUSTOM_DIRS')
-
-    def __init__(self):
-        for k, v in self._DEFAULTS.items():
-            setattr(self, k, os.environ[k] if k in os.environ else v)
-        for k, v in self.__dict__.items():
-            if v.startswith('%%'):
-                setattr(self, k, getattr(self, v[2:]))
-            if k in self._BOOLEAN:
-                if v not in ('true', 'false', 'True', 'False', 'on', 'off', '1', '0'):
-                    log.error(f'Environment variable "{k}" is set to a non-boolean value "{v}"')
-                    sys.exit(1)
-                setattr(self, k, v in ('true', 'True', 'on', '1'))
-        if not self.URL_PREFIX.endswith('/'):
-            self.URL_PREFIX += '/'
-        try:
-            self.YTDL_OPTIONS = json.loads(self.YTDL_OPTIONS)
-            assert isinstance(self.YTDL_OPTIONS, dict)
-        except (json.decoder.JSONDecodeError, AssertionError):
-            log.error('YTDL_OPTIONS is invalid')
-            sys.exit(1)
-
-config = Config()
-
-class ObjectSerializer(json.JSONEncoder):
-    def default(self, obj):
-        if isinstance(obj, object):
-            return obj.__dict__
-        else:
-            return json.JSONEncoder.default(self, obj)
-
-serializer = ObjectSerializer()
-app = web.Application()
-sio = socketio.AsyncServer(cors_allowed_origins='*')
-sio.attach(app, socketio_path=config.URL_PREFIX + 'socket.io')
-routes = web.RouteTableDef()
-
-class Notifier(DownloadQueueNotifier):
-    async def added(self, dl):
-        await sio.emit('added', serializer.encode(dl))
-
-    async def updated(self, dl):
-        await sio.emit('updated', serializer.encode(dl))
-
-    async def completed(self, dl):
-        await sio.emit('completed', serializer.encode(dl))
-
-    async def canceled(self, id):
-        await sio.emit('canceled', serializer.encode(id))
-
-    async def cleared(self, id):
-        await sio.emit('cleared', serializer.encode(id))
-
-dqueue = DownloadQueue(config, Notifier())
-app.on_startup.append(lambda app: dqueue.initialize())
-
-@routes.post(config.URL_PREFIX + 'add')
-async def add(request):
-    post = await request.json()
-    url = post.get('url')
-    quality = post.get('quality')
-    if not url or not quality:
-        raise web.HTTPBadRequest()
-    format = post.get('format')
-    folder = post.get('folder')
-    status = await dqueue.add(url, quality, format, folder)
-    return web.Response(text=serializer.encode(status))
-
-@routes.post(config.URL_PREFIX + 'delete')
-async def delete(request):
-    post = await request.json()
-    ids = post.get('ids')
-    where = post.get('where')
-    if not ids or where not in ['queue', 'done']:
-        raise web.HTTPBadRequest()
-    status = await (dqueue.cancel(ids) if where == 'queue' else dqueue.clear(ids))
-    return web.Response(text=serializer.encode(status))
-
-@sio.event
-async def connect(sid, environ):
-    await sio.emit('all', serializer.encode(dqueue.get()), to=sid)
-    await sio.emit('configuration', serializer.encode(config), to=sid)
-    if config.CUSTOM_DIRS:
-        await sio.emit('custom_dirs', serializer.encode(get_custom_dirs()), to=sid)
-
-def get_custom_dirs():
-    def recursive_dirs(base):
-        path = pathlib.Path(base)
-
-        # Converts PosixPath object to string, and remove base/ prefix
-        def convert(p):
-            s = str(p)
-            if s.startswith(base):
-                s = s[len(base):]
-
-            if s.startswith('/'):
-                s = s[1:]
-
-            return s
-
-        # Recursively lists all subdirectories of DOWNLOAD_DIR
-        dirs = list(filter(None, map(convert, path.glob('**'))))
-
-        return dirs
-    
-    download_dir = recursive_dirs(config.DOWNLOAD_DIR)
-
-    audio_download_dir = download_dir
-    if config.DOWNLOAD_DIR != config.AUDIO_DOWNLOAD_DIR:
-        audio_download_dir = recursive_dirs(config.AUDIO_DOWNLOAD_DIR)
-    
-    return {
-        "download_dir": download_dir,
-        "audio_download_dir": audio_download_dir
-    }
-
-@routes.get(config.URL_PREFIX)
-def index(request):
-    return web.FileResponse(os.path.join(config.BASE_DIR, 'ui/dist/metube/index.html'))
-
-if config.URL_PREFIX != '/':
-    @routes.get('/')
-    def index_redirect_root(request):
-        return web.HTTPFound(config.URL_PREFIX)
-
-    @routes.get(config.URL_PREFIX[:-1])
-    def index_redirect_dir(request):
-        return web.HTTPFound(config.URL_PREFIX)
-
-routes.static(config.URL_PREFIX + 'favicon/', os.path.join(config.BASE_DIR, 'favicon'))
-routes.static(config.URL_PREFIX + 'download/', config.DOWNLOAD_DIR)
-<<<<<<< HEAD
-routes.static(config.URL_PREFIX, os.path.join(config.BASE_DIR, 'ui/dist/metube'))
-app.add_routes(routes)
-=======
-routes.static(config.URL_PREFIX + 'audio_download/', config.AUDIO_DOWNLOAD_DIR)
-routes.static(config.URL_PREFIX, 'ui/dist/metube')
-try:
-    app.add_routes(routes)
-except ValueError as e:
-    if 'ui/dist/metube' in str(e):
-        raise RuntimeError('Could not find the frontend UI static assets. Please run `node_modules/.bin/ng build` inside the ui folder') from e
-    raise e
-
->>>>>>> a61607c3
-
-
-# https://github.com/aio-libs/aiohttp/pull/4615 waiting for release
-# @routes.options(config.URL_PREFIX + 'add')
-async def add_cors(request):
-    return web.Response(text=serializer.encode({"status": "ok"}))
-
-app.router.add_route('OPTIONS', config.URL_PREFIX + 'add', add_cors)
-
-
-async def on_prepare(request, response):
-    if 'Origin' in request.headers:
-        response.headers['Access-Control-Allow-Origin'] = request.headers['Origin']
-        response.headers['Access-Control-Allow-Headers'] = 'Content-Type'
-
-app.on_response_prepare.append(on_prepare)
-
-
-if __name__ == '__main__':
-    logging.basicConfig(level=logging.DEBUG)
-    web.run_app(app, host=config.HOST, port=config.PORT, reuse_port=True)
+#!/usr/bin/env python3
+# pylint: disable=no-member,method-hidden
+
+import os
+import sys
+from aiohttp import web
+import socketio
+import logging
+import json
+import pathlib
+
+from ytdl import DownloadQueueNotifier, DownloadQueue
+
+log = logging.getLogger('main')
+
+class Config:
+    _DEFAULTS = {
+        'DOWNLOAD_DIR': '.',
+        'AUDIO_DOWNLOAD_DIR': '%%DOWNLOAD_DIR',
+        'CUSTOM_DIRS': 'true',
+        'CREATE_CUSTOM_DIRS': 'true',
+        'STATE_DIR': '.',
+        'URL_PREFIX': '',
+        'OUTPUT_TEMPLATE': '%(title)s.%(ext)s',
+        'OUTPUT_TEMPLATE_CHAPTER': '%(title)s - %(section_number)s %(section_title)s.%(ext)s',
+        'YTDL_OPTIONS': '{}',
+        'HOST': '0.0.0.0',
+        'PORT': '8081',
+        'BASE_DIR': ''
+    }
+
+    _BOOLEAN = ('CUSTOM_DIRS', 'CREATE_CUSTOM_DIRS')
+
+    def __init__(self):
+        for k, v in self._DEFAULTS.items():
+            setattr(self, k, os.environ[k] if k in os.environ else v)
+        for k, v in self.__dict__.items():
+            if v.startswith('%%'):
+                setattr(self, k, getattr(self, v[2:]))
+            if k in self._BOOLEAN:
+                if v not in ('true', 'false', 'True', 'False', 'on', 'off', '1', '0'):
+                    log.error(f'Environment variable "{k}" is set to a non-boolean value "{v}"')
+                    sys.exit(1)
+                setattr(self, k, v in ('true', 'True', 'on', '1'))
+        if not self.URL_PREFIX.endswith('/'):
+            self.URL_PREFIX += '/'
+        try:
+            self.YTDL_OPTIONS = json.loads(self.YTDL_OPTIONS)
+            assert isinstance(self.YTDL_OPTIONS, dict)
+        except (json.decoder.JSONDecodeError, AssertionError):
+            log.error('YTDL_OPTIONS is invalid')
+            sys.exit(1)
+
+config = Config()
+
+class ObjectSerializer(json.JSONEncoder):
+    def default(self, obj):
+        if isinstance(obj, object):
+            return obj.__dict__
+        else:
+            return json.JSONEncoder.default(self, obj)
+
+serializer = ObjectSerializer()
+app = web.Application()
+sio = socketio.AsyncServer(cors_allowed_origins='*')
+sio.attach(app, socketio_path=config.URL_PREFIX + 'socket.io')
+routes = web.RouteTableDef()
+
+class Notifier(DownloadQueueNotifier):
+    async def added(self, dl):
+        await sio.emit('added', serializer.encode(dl))
+
+    async def updated(self, dl):
+        await sio.emit('updated', serializer.encode(dl))
+
+    async def completed(self, dl):
+        await sio.emit('completed', serializer.encode(dl))
+
+    async def canceled(self, id):
+        await sio.emit('canceled', serializer.encode(id))
+
+    async def cleared(self, id):
+        await sio.emit('cleared', serializer.encode(id))
+
+dqueue = DownloadQueue(config, Notifier())
+app.on_startup.append(lambda app: dqueue.initialize())
+
+@routes.post(config.URL_PREFIX + 'add')
+async def add(request):
+    post = await request.json()
+    url = post.get('url')
+    quality = post.get('quality')
+    if not url or not quality:
+        raise web.HTTPBadRequest()
+    format = post.get('format')
+    folder = post.get('folder')
+    status = await dqueue.add(url, quality, format, folder)
+    return web.Response(text=serializer.encode(status))
+
+@routes.post(config.URL_PREFIX + 'delete')
+async def delete(request):
+    post = await request.json()
+    ids = post.get('ids')
+    where = post.get('where')
+    if not ids or where not in ['queue', 'done']:
+        raise web.HTTPBadRequest()
+    status = await (dqueue.cancel(ids) if where == 'queue' else dqueue.clear(ids))
+    return web.Response(text=serializer.encode(status))
+
+@sio.event
+async def connect(sid, environ):
+    await sio.emit('all', serializer.encode(dqueue.get()), to=sid)
+    await sio.emit('configuration', serializer.encode(config), to=sid)
+    if config.CUSTOM_DIRS:
+        await sio.emit('custom_dirs', serializer.encode(get_custom_dirs()), to=sid)
+
+def get_custom_dirs():
+    def recursive_dirs(base):
+        path = pathlib.Path(base)
+
+        # Converts PosixPath object to string, and remove base/ prefix
+        def convert(p):
+            s = str(p)
+            if s.startswith(base):
+                s = s[len(base):]
+
+            if s.startswith('/'):
+                s = s[1:]
+
+            return s
+
+        # Recursively lists all subdirectories of DOWNLOAD_DIR
+        dirs = list(filter(None, map(convert, path.glob('**'))))
+
+        return dirs
+    
+    download_dir = recursive_dirs(config.DOWNLOAD_DIR)
+
+    audio_download_dir = download_dir
+    if config.DOWNLOAD_DIR != config.AUDIO_DOWNLOAD_DIR:
+        audio_download_dir = recursive_dirs(config.AUDIO_DOWNLOAD_DIR)
+    
+    return {
+        "download_dir": download_dir,
+        "audio_download_dir": audio_download_dir
+    }
+
+@routes.get(config.URL_PREFIX)
+def index(request):
+    return web.FileResponse(os.path.join(config.BASE_DIR, 'ui/dist/metube/index.html'))
+
+if config.URL_PREFIX != '/':
+    @routes.get('/')
+    def index_redirect_root(request):
+        return web.HTTPFound(config.URL_PREFIX)
+
+    @routes.get(config.URL_PREFIX[:-1])
+    def index_redirect_dir(request):
+        return web.HTTPFound(config.URL_PREFIX)
+
+routes.static(config.URL_PREFIX + 'favicon/', os.path.join(config.BASE_DIR, 'favicon'))
+routes.static(config.URL_PREFIX + 'download/', config.DOWNLOAD_DIR)
+routes.static(config.URL_PREFIX + 'audio_download/', config.AUDIO_DOWNLOAD_DIR)
+routes.static(config.URL_PREFIX, os.path.join(config.BASE_DIR, 'ui/dist/metube'))
+try:
+    app.add_routes(routes)
+except ValueError as e:
+    if 'ui/dist/metube' in str(e):
+        raise RuntimeError('Could not find the frontend UI static assets. Please run `node_modules/.bin/ng build` inside the ui folder') from e
+    raise e
+
+# https://github.com/aio-libs/aiohttp/pull/4615 waiting for release
+# @routes.options(config.URL_PREFIX + 'add')
+async def add_cors(request):
+    return web.Response(text=serializer.encode({"status": "ok"}))
+
+app.router.add_route('OPTIONS', config.URL_PREFIX + 'add', add_cors)
+
+
+async def on_prepare(request, response):
+    if 'Origin' in request.headers:
+        response.headers['Access-Control-Allow-Origin'] = request.headers['Origin']
+        response.headers['Access-Control-Allow-Headers'] = 'Content-Type'
+
+app.on_response_prepare.append(on_prepare)
+
+
+if __name__ == '__main__':
+    logging.basicConfig(level=logging.DEBUG)
+    web.run_app(app, host=config.HOST, port=config.PORT, reuse_port=True)