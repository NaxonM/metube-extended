--- conflicted
+++ resolved
@@ -1,320 +1,300 @@
-#!/usr/bin/env python3
-# pylint: disable=no-member,method-hidden
-
-import os
-import sys
-from aiohttp import web
-import ssl
-import socket
-import socketio
-import logging
-import json
-import pathlib
-
-from ytdl import DownloadQueueNotifier, DownloadQueue
-
-log = logging.getLogger('main')
-
-class Config:
-    _DEFAULTS = {
-        'DOWNLOAD_DIR': '.',
-        'AUDIO_DOWNLOAD_DIR': '%%DOWNLOAD_DIR',
-        'TEMP_DIR': '%%DOWNLOAD_DIR',
-        'DOWNLOAD_DIRS_INDEXABLE': 'false',
-        'CUSTOM_DIRS': 'true',
-        'CREATE_CUSTOM_DIRS': 'true',
-        'DELETE_FILE_ON_TRASHCAN': 'false',
-        'STATE_DIR': '.',
-        'URL_PREFIX': '',
-        'PUBLIC_HOST_URL': 'download/',
-        'PUBLIC_HOST_AUDIO_URL': 'audio_download/',
-        'OUTPUT_TEMPLATE': '%(title)s.%(ext)s',
-        'OUTPUT_TEMPLATE_CHAPTER': '%(title)s - %(section_number)s %(section_title)s.%(ext)s',
-        'OUTPUT_TEMPLATE_PLAYLIST': '%(playlist_title)s/%(title)s.%(ext)s',
-        'DEFAULT_OPTION_PLAYLIST_STRICT_MODE' : 'false',
-        'DEFAULT_OPTION_PLAYLIST_ITEM_LIMIT' : '0',
-        'YTDL_OPTIONS': '{}',
-        'YTDL_OPTIONS_FILE': '',
-        'ROBOTS_TXT': '',
-        'HOST': '0.0.0.0',
-        'PORT': '8081',
-        'HTTPS': 'false',
-        'CERTFILE': '',
-        'KEYFILE': '',
-        'BASE_DIR': '',
-        'DEFAULT_THEME': 'auto',
-        'DOWNLOAD_MODE': 'concurrent',  # Can be 'sequential', 'concurrent', or 'limited'
-        'MAX_CONCURRENT_DOWNLOADS': 3,  # Used if DOWNLOAD_MODE is 'limited'
-    }
-
-    _BOOLEAN = ('DOWNLOAD_DIRS_INDEXABLE', 'CUSTOM_DIRS', 'CREATE_CUSTOM_DIRS', 'DELETE_FILE_ON_TRASHCAN', 'DEFAULT_OPTION_PLAYLIST_STRICT_MODE', 'HTTPS')
-
-    def __init__(self):
-        for k, v in self._DEFAULTS.items():
-            setattr(self, k, os.environ.get(k, v))
-
-        for k, v in self.__dict__.items():
-            if isinstance(v, str) and v.startswith('%%'):
-                setattr(self, k, getattr(self, v[2:]))
-            if k in self._BOOLEAN:
-                if v not in ('true', 'false', 'True', 'False', 'on', 'off', '1', '0'):
-                    log.error(f'Environment variable "{k}" is set to a non-boolean value "{v}"')
-                    sys.exit(1)
-                setattr(self, k, v in ('true', 'True', 'on', '1'))
-
-        if not self.URL_PREFIX.endswith('/'):
-            self.URL_PREFIX += '/'
-
-        try:
-            self.YTDL_OPTIONS = json.loads(self.YTDL_OPTIONS)
-            assert isinstance(self.YTDL_OPTIONS, dict)
-        except (json.decoder.JSONDecodeError, AssertionError):
-            log.error('YTDL_OPTIONS is invalid')
-            sys.exit(1)
-
-        if self.YTDL_OPTIONS_FILE:
-            log.info(f'Loading yt-dlp custom options from "{self.YTDL_OPTIONS_FILE}"')
-            if not os.path.exists(self.YTDL_OPTIONS_FILE):
-                log.error(f'File "{self.YTDL_OPTIONS_FILE}" not found')
-                sys.exit(1)
-            try:
-                with open(self.YTDL_OPTIONS_FILE) as json_data:
-                    opts = json.load(json_data)
-                assert isinstance(opts, dict)
-            except (json.decoder.JSONDecodeError, AssertionError):
-                log.error('YTDL_OPTIONS_FILE contents is invalid')
-                sys.exit(1)
-            self.YTDL_OPTIONS.update(opts)
-
-config = Config()
-
-class ObjectSerializer(json.JSONEncoder):
-    def default(self, obj):
-        if isinstance(obj, object):
-            return obj.__dict__
-        else:
-            return json.JSONEncoder.default(self, obj)
-
-serializer = ObjectSerializer()
-app = web.Application()
-sio = socketio.AsyncServer(cors_allowed_origins='*')
-sio.attach(app, socketio_path=config.URL_PREFIX + 'socket.io')
-routes = web.RouteTableDef()
-
-class Notifier(DownloadQueueNotifier):
-    async def added(self, dl):
-        log.info(f"Notifier: Download added - {dl.title}")
-        await sio.emit('added', serializer.encode(dl))
-
-    async def updated(self, dl):
-        log.info(f"Notifier: Download updated - {dl.title}")
-        await sio.emit('updated', serializer.encode(dl))
-
-    async def completed(self, dl):
-        log.info(f"Notifier: Download completed - {dl.title}")
-        await sio.emit('completed', serializer.encode(dl))
-
-    async def canceled(self, id):
-        log.info(f"Notifier: Download canceled - {id}")
-        await sio.emit('canceled', serializer.encode(id))
-
-    async def cleared(self, id):
-        log.info(f"Notifier: Download cleared - {id}")
-        await sio.emit('cleared', serializer.encode(id))
-
-dqueue = DownloadQueue(config, Notifier())
-app.on_startup.append(lambda app: dqueue.initialize())
-
-@routes.post(config.URL_PREFIX + 'add')
-async def add(request):
-    log.info("Received request to add download")
-    post = await request.json()
-    log.info(f"Request data: {post}")
-    url = post.get('url')
-    quality = post.get('quality')
-    if not url or not quality:
-        log.error("Bad request: missing 'url' or 'quality'")
-        raise web.HTTPBadRequest()
-    format = post.get('format')
-    folder = post.get('folder')
-    custom_name_prefix = post.get('custom_name_prefix')
-    playlist_strict_mode = post.get('playlist_strict_mode')
-    playlist_item_limit = post.get('playlist_item_limit')
-    auto_start = post.get('auto_start')
-
-    if custom_name_prefix is None:
-        custom_name_prefix = ''
-    if auto_start is None:
-        auto_start = True
-<<<<<<< HEAD
-    status = await dqueue.add(url, quality, format, folder, custom_name_prefix, auto_start)
-    log.info(f"Download added to queue: {url}")
-=======
-    if playlist_strict_mode is None:
-        playlist_strict_mode = config.DEFAULT_OPTION_PLAYLIST_STRICT_MODE
-    if playlist_item_limit is None:
-        playlist_item_limit = config.DEFAULT_OPTION_PLAYLIST_ITEM_LIMIT
-
-    playlist_item_limit = int(playlist_item_limit)
-
-    status = await dqueue.add(url, quality, format, folder, custom_name_prefix, playlist_strict_mode, playlist_item_limit, auto_start)
->>>>>>> 592a79ce
-    return web.Response(text=serializer.encode(status))
-
-@routes.post(config.URL_PREFIX + 'delete')
-async def delete(request):
-    post = await request.json()
-    ids = post.get('ids')
-    where = post.get('where')
-    if not ids or where not in ['queue', 'done']:
-        log.error("Bad request: missing 'ids' or incorrect 'where' value")
-        raise web.HTTPBadRequest()
-    status = await (dqueue.cancel(ids) if where == 'queue' else dqueue.clear(ids))
-    log.info(f"Download delete request processed for ids: {ids}, where: {where}")
-    return web.Response(text=serializer.encode(status))
-
-@routes.post(config.URL_PREFIX + 'start')
-async def start(request):
-    post = await request.json()
-    ids = post.get('ids')
-    log.info(f"Received request to start pending downloads for ids: {ids}")
-    status = await dqueue.start_pending(ids)
-    return web.Response(text=serializer.encode(status))
-
-@routes.get(config.URL_PREFIX + 'history')
-async def history(request):
-    history = { 'done': [], 'queue': [], 'pending': []}
-
-    for _, v in dqueue.queue.saved_items():
-        history['queue'].append(v)
-    for _, v in dqueue.done.saved_items():
-        history['done'].append(v)
-    for _ ,v in dqueue.pending.saved_items():
-        history['pending'].append(v)
-
-    log.info("Sending download history")
-    return web.Response(text=serializer.encode(history))
-
-@sio.event
-async def connect(sid, environ):
-    log.info(f"Client connected: {sid}")
-    await sio.emit('all', serializer.encode(dqueue.get()), to=sid)
-    await sio.emit('configuration', serializer.encode(config), to=sid)
-    if config.CUSTOM_DIRS:
-        await sio.emit('custom_dirs', serializer.encode(get_custom_dirs()), to=sid)
-
-def get_custom_dirs():
-    def recursive_dirs(base):
-        path = pathlib.Path(base)
-
-        # Converts PosixPath object to string, and remove base/ prefix
-        def convert(p):
-            s = str(p)
-            if s.startswith(base):
-                s = s[len(base):]
-
-            if s.startswith('/'):
-                s = s[1:]
-
-            return s
-
-        # Recursively lists all subdirectories of DOWNLOAD_DIR
-        dirs = list(filter(None, map(convert, path.glob('**'))))
-
-        return dirs
-
-    download_dir = recursive_dirs(config.DOWNLOAD_DIR)
-
-    audio_download_dir = download_dir
-    if config.DOWNLOAD_DIR != config.AUDIO_DOWNLOAD_DIR:
-        audio_download_dir = recursive_dirs(config.AUDIO_DOWNLOAD_DIR)
-
-    return {
-        "download_dir": download_dir,
-        "audio_download_dir": audio_download_dir
-    }
-
-@routes.get(config.URL_PREFIX)
-def index(request):
-    response = web.FileResponse(os.path.join(config.BASE_DIR, 'ui/dist/metube/index.html'))
-    if 'metube_theme' not in request.cookies:
-        response.set_cookie('metube_theme', config.DEFAULT_THEME)
-    return response
-
-@routes.get(config.URL_PREFIX + 'robots.txt')
-def robots(request):
-    if config.ROBOTS_TXT:
-        response = web.FileResponse(os.path.join(config.BASE_DIR, config.ROBOTS_TXT))
-    else:
-        response = web.Response(
-            text="User-agent: *\nDisallow: /download/\nDisallow: /audio_download/\n"
-        )
-    return response
-
-if config.URL_PREFIX != '/':
-    @routes.get('/')
-    def index_redirect_root(request):
-        return web.HTTPFound(config.URL_PREFIX)
-
-    @routes.get(config.URL_PREFIX[:-1])
-    def index_redirect_dir(request):
-        return web.HTTPFound(config.URL_PREFIX)
-
-routes.static(config.URL_PREFIX + 'download/', config.DOWNLOAD_DIR, show_index=config.DOWNLOAD_DIRS_INDEXABLE)
-routes.static(config.URL_PREFIX + 'audio_download/', config.AUDIO_DOWNLOAD_DIR, show_index=config.DOWNLOAD_DIRS_INDEXABLE)
-routes.static(config.URL_PREFIX, os.path.join(config.BASE_DIR, 'ui/dist/metube'))
-try:
-    app.add_routes(routes)
-except ValueError as e:
-    if 'ui/dist/metube' in str(e):
-        raise RuntimeError('Could not find the frontend UI static assets. Please run `node_modules/.bin/ng build` inside the ui folder') from e
-    raise e
-
-# https://github.com/aio-libs/aiohttp/pull/4615 waiting for release
-# @routes.options(config.URL_PREFIX + 'add')
-async def add_cors(request):
-    return web.Response(text=serializer.encode({"status": "ok"}))
-
-app.router.add_route('OPTIONS', config.URL_PREFIX + 'add', add_cors)
-
-async def on_prepare(request, response):
-    if 'Origin' in request.headers:
-        response.headers['Access-Control-Allow-Origin'] = request.headers['Origin']
-        response.headers['Access-Control-Allow-Headers'] = 'Content-Type'
-
-app.on_response_prepare.append(on_prepare)
-
-<<<<<<< HEAD
-if __name__ == '__main__':
-    logging.basicConfig(level=logging.DEBUG)
-    log.info(f"Listening on {config.HOST}:{config.PORT}")
-    try:
-        if sys.platform.startswith('win'):
-            web.run_app(app, host=config.HOST, port=int(config.PORT))
-        else:
-            web.run_app(app, host=config.HOST, port=int(config.PORT), reuse_port=True)
-    except Exception as e:
-        log.error(f"Failed to start the server: {str(e)}")
-        sys.exit(1)
-=======
-def supports_reuse_port():
-    try:
-        sock = socket.socket(socket.AF_INET, socket.SOCK_STREAM)
-        sock.setsockopt(socket.SOL_SOCKET, socket.SO_REUSEPORT, 1)
-        sock.close()
-        return True
-    except (AttributeError, OSError):
-        return False
-
-if __name__ == '__main__':
-    logging.basicConfig(level=logging.DEBUG)
-    log.info(f"Listening on {config.HOST}:{config.PORT}")
-
-    if config.HTTPS:
-        ssl_context = ssl.create_default_context(ssl.Purpose.CLIENT_AUTH)
-        ssl_context.load_cert_chain(certfile=config.CERTFILE, keyfile=config.KEYFILE)
-        web.run_app(app, host=config.HOST, port=int(config.PORT), reuse_port=supports_reuse_port(), ssl_context=ssl_context)
-    else:
-        web.run_app(app, host=config.HOST, port=int(config.PORT), reuse_port=supports_reuse_port())
-
->>>>>>> 592a79ce
+#!/usr/bin/env python3
+# pylint: disable=no-member,method-hidden
+
+import os
+import sys
+from aiohttp import web
+import ssl
+import socket
+import socketio
+import logging
+import json
+import pathlib
+
+from ytdl import DownloadQueueNotifier, DownloadQueue
+
+log = logging.getLogger('main')
+
+class Config:
+    _DEFAULTS = {
+        'DOWNLOAD_DIR': '.',
+        'AUDIO_DOWNLOAD_DIR': '%%DOWNLOAD_DIR',
+        'TEMP_DIR': '%%DOWNLOAD_DIR',
+        'DOWNLOAD_DIRS_INDEXABLE': 'false',
+        'CUSTOM_DIRS': 'true',
+        'CREATE_CUSTOM_DIRS': 'true',
+        'DELETE_FILE_ON_TRASHCAN': 'false',
+        'STATE_DIR': '.',
+        'URL_PREFIX': '',
+        'PUBLIC_HOST_URL': 'download/',
+        'PUBLIC_HOST_AUDIO_URL': 'audio_download/',
+        'OUTPUT_TEMPLATE': '%(title)s.%(ext)s',
+        'OUTPUT_TEMPLATE_CHAPTER': '%(title)s - %(section_number)s %(section_title)s.%(ext)s',
+        'OUTPUT_TEMPLATE_PLAYLIST': '%(playlist_title)s/%(title)s.%(ext)s',
+        'DEFAULT_OPTION_PLAYLIST_STRICT_MODE' : 'false',
+        'DEFAULT_OPTION_PLAYLIST_ITEM_LIMIT' : '0',
+        'YTDL_OPTIONS': '{}',
+        'YTDL_OPTIONS_FILE': '',
+        'ROBOTS_TXT': '',
+        'HOST': '0.0.0.0',
+        'PORT': '8081',
+        'HTTPS': 'false',
+        'CERTFILE': '',
+        'KEYFILE': '',
+        'BASE_DIR': '',
+        'DEFAULT_THEME': 'auto',
+        'DOWNLOAD_MODE': 'concurrent',  # Can be 'sequential', 'concurrent', or 'limited'
+        'MAX_CONCURRENT_DOWNLOADS': 3,  # Used if DOWNLOAD_MODE is 'limited'
+    }
+
+    _BOOLEAN = ('DOWNLOAD_DIRS_INDEXABLE', 'CUSTOM_DIRS', 'CREATE_CUSTOM_DIRS', 'DELETE_FILE_ON_TRASHCAN', 'DEFAULT_OPTION_PLAYLIST_STRICT_MODE', 'HTTPS')
+
+    def __init__(self):
+        for k, v in self._DEFAULTS.items():
+            setattr(self, k, os.environ.get(k, v))
+
+        for k, v in self.__dict__.items():
+            if isinstance(v, str) and v.startswith('%%'):
+                setattr(self, k, getattr(self, v[2:]))
+            if k in self._BOOLEAN:
+                if v not in ('true', 'false', 'True', 'False', 'on', 'off', '1', '0'):
+                    log.error(f'Environment variable "{k}" is set to a non-boolean value "{v}"')
+                    sys.exit(1)
+                setattr(self, k, v in ('true', 'True', 'on', '1'))
+
+        if not self.URL_PREFIX.endswith('/'):
+            self.URL_PREFIX += '/'
+
+        try:
+            self.YTDL_OPTIONS = json.loads(self.YTDL_OPTIONS)
+            assert isinstance(self.YTDL_OPTIONS, dict)
+        except (json.decoder.JSONDecodeError, AssertionError):
+            log.error('YTDL_OPTIONS is invalid')
+            sys.exit(1)
+
+        if self.YTDL_OPTIONS_FILE:
+            log.info(f'Loading yt-dlp custom options from "{self.YTDL_OPTIONS_FILE}"')
+            if not os.path.exists(self.YTDL_OPTIONS_FILE):
+                log.error(f'File "{self.YTDL_OPTIONS_FILE}" not found')
+                sys.exit(1)
+            try:
+                with open(self.YTDL_OPTIONS_FILE) as json_data:
+                    opts = json.load(json_data)
+                assert isinstance(opts, dict)
+            except (json.decoder.JSONDecodeError, AssertionError):
+                log.error('YTDL_OPTIONS_FILE contents is invalid')
+                sys.exit(1)
+            self.YTDL_OPTIONS.update(opts)
+
+config = Config()
+
+class ObjectSerializer(json.JSONEncoder):
+    def default(self, obj):
+        if isinstance(obj, object):
+            return obj.__dict__
+        else:
+            return json.JSONEncoder.default(self, obj)
+
+serializer = ObjectSerializer()
+app = web.Application()
+sio = socketio.AsyncServer(cors_allowed_origins='*')
+sio.attach(app, socketio_path=config.URL_PREFIX + 'socket.io')
+routes = web.RouteTableDef()
+
+class Notifier(DownloadQueueNotifier):
+    async def added(self, dl):
+        log.info(f"Notifier: Download added - {dl.title}")
+        await sio.emit('added', serializer.encode(dl))
+
+    async def updated(self, dl):
+        log.info(f"Notifier: Download updated - {dl.title}")
+        await sio.emit('updated', serializer.encode(dl))
+
+    async def completed(self, dl):
+        log.info(f"Notifier: Download completed - {dl.title}")
+        await sio.emit('completed', serializer.encode(dl))
+
+    async def canceled(self, id):
+        log.info(f"Notifier: Download canceled - {id}")
+        await sio.emit('canceled', serializer.encode(id))
+
+    async def cleared(self, id):
+        log.info(f"Notifier: Download cleared - {id}")
+        await sio.emit('cleared', serializer.encode(id))
+
+dqueue = DownloadQueue(config, Notifier())
+app.on_startup.append(lambda app: dqueue.initialize())
+
+@routes.post(config.URL_PREFIX + 'add')
+async def add(request):
+    log.info("Received request to add download")
+    post = await request.json()
+    log.info(f"Request data: {post}")
+    url = post.get('url')
+    quality = post.get('quality')
+    if not url or not quality:
+        log.error("Bad request: missing 'url' or 'quality'")
+        raise web.HTTPBadRequest()
+    format = post.get('format')
+    folder = post.get('folder')
+    custom_name_prefix = post.get('custom_name_prefix')
+    playlist_strict_mode = post.get('playlist_strict_mode')
+    playlist_item_limit = post.get('playlist_item_limit')
+    auto_start = post.get('auto_start')
+
+    if custom_name_prefix is None:
+        custom_name_prefix = ''
+    if auto_start is None:
+        auto_start = True
+    if playlist_strict_mode is None:
+        playlist_strict_mode = config.DEFAULT_OPTION_PLAYLIST_STRICT_MODE
+    if playlist_item_limit is None:
+        playlist_item_limit = config.DEFAULT_OPTION_PLAYLIST_ITEM_LIMIT
+
+    playlist_item_limit = int(playlist_item_limit)
+
+    status = await dqueue.add(url, quality, format, folder, custom_name_prefix, playlist_strict_mode, playlist_item_limit, auto_start)
+    return web.Response(text=serializer.encode(status))
+
+@routes.post(config.URL_PREFIX + 'delete')
+async def delete(request):
+    post = await request.json()
+    ids = post.get('ids')
+    where = post.get('where')
+    if not ids or where not in ['queue', 'done']:
+        log.error("Bad request: missing 'ids' or incorrect 'where' value")
+        raise web.HTTPBadRequest()
+    status = await (dqueue.cancel(ids) if where == 'queue' else dqueue.clear(ids))
+    log.info(f"Download delete request processed for ids: {ids}, where: {where}")
+    return web.Response(text=serializer.encode(status))
+
+@routes.post(config.URL_PREFIX + 'start')
+async def start(request):
+    post = await request.json()
+    ids = post.get('ids')
+    log.info(f"Received request to start pending downloads for ids: {ids}")
+    status = await dqueue.start_pending(ids)
+    return web.Response(text=serializer.encode(status))
+
+@routes.get(config.URL_PREFIX + 'history')
+async def history(request):
+    history = { 'done': [], 'queue': [], 'pending': []}
+
+    for _, v in dqueue.queue.saved_items():
+        history['queue'].append(v)
+    for _, v in dqueue.done.saved_items():
+        history['done'].append(v)
+    for _ ,v in dqueue.pending.saved_items():
+        history['pending'].append(v)
+
+    log.info("Sending download history")
+    return web.Response(text=serializer.encode(history))
+
+@sio.event
+async def connect(sid, environ):
+    log.info(f"Client connected: {sid}")
+    await sio.emit('all', serializer.encode(dqueue.get()), to=sid)
+    await sio.emit('configuration', serializer.encode(config), to=sid)
+    if config.CUSTOM_DIRS:
+        await sio.emit('custom_dirs', serializer.encode(get_custom_dirs()), to=sid)
+
+def get_custom_dirs():
+    def recursive_dirs(base):
+        path = pathlib.Path(base)
+
+        # Converts PosixPath object to string, and remove base/ prefix
+        def convert(p):
+            s = str(p)
+            if s.startswith(base):
+                s = s[len(base):]
+
+            if s.startswith('/'):
+                s = s[1:]
+
+            return s
+
+        # Recursively lists all subdirectories of DOWNLOAD_DIR
+        dirs = list(filter(None, map(convert, path.glob('**'))))
+
+        return dirs
+
+    download_dir = recursive_dirs(config.DOWNLOAD_DIR)
+
+    audio_download_dir = download_dir
+    if config.DOWNLOAD_DIR != config.AUDIO_DOWNLOAD_DIR:
+        audio_download_dir = recursive_dirs(config.AUDIO_DOWNLOAD_DIR)
+
+    return {
+        "download_dir": download_dir,
+        "audio_download_dir": audio_download_dir
+    }
+
+@routes.get(config.URL_PREFIX)
+def index(request):
+    response = web.FileResponse(os.path.join(config.BASE_DIR, 'ui/dist/metube/index.html'))
+    if 'metube_theme' not in request.cookies:
+        response.set_cookie('metube_theme', config.DEFAULT_THEME)
+    return response
+
+@routes.get(config.URL_PREFIX + 'robots.txt')
+def robots(request):
+    if config.ROBOTS_TXT:
+        response = web.FileResponse(os.path.join(config.BASE_DIR, config.ROBOTS_TXT))
+    else:
+        response = web.Response(
+            text="User-agent: *\nDisallow: /download/\nDisallow: /audio_download/\n"
+        )
+    return response
+
+if config.URL_PREFIX != '/':
+    @routes.get('/')
+    def index_redirect_root(request):
+        return web.HTTPFound(config.URL_PREFIX)
+
+    @routes.get(config.URL_PREFIX[:-1])
+    def index_redirect_dir(request):
+        return web.HTTPFound(config.URL_PREFIX)
+
+routes.static(config.URL_PREFIX + 'download/', config.DOWNLOAD_DIR, show_index=config.DOWNLOAD_DIRS_INDEXABLE)
+routes.static(config.URL_PREFIX + 'audio_download/', config.AUDIO_DOWNLOAD_DIR, show_index=config.DOWNLOAD_DIRS_INDEXABLE)
+routes.static(config.URL_PREFIX, os.path.join(config.BASE_DIR, 'ui/dist/metube'))
+try:
+    app.add_routes(routes)
+except ValueError as e:
+    if 'ui/dist/metube' in str(e):
+        raise RuntimeError('Could not find the frontend UI static assets. Please run `node_modules/.bin/ng build` inside the ui folder') from e
+    raise e
+
+# https://github.com/aio-libs/aiohttp/pull/4615 waiting for release
+# @routes.options(config.URL_PREFIX + 'add')
+async def add_cors(request):
+    return web.Response(text=serializer.encode({"status": "ok"}))
+
+app.router.add_route('OPTIONS', config.URL_PREFIX + 'add', add_cors)
+
+async def on_prepare(request, response):
+    if 'Origin' in request.headers:
+        response.headers['Access-Control-Allow-Origin'] = request.headers['Origin']
+        response.headers['Access-Control-Allow-Headers'] = 'Content-Type'
+
+app.on_response_prepare.append(on_prepare)
+ 
+def supports_reuse_port():
+    try:
+        sock = socket.socket(socket.AF_INET, socket.SOCK_STREAM)
+        sock.setsockopt(socket.SOL_SOCKET, socket.SO_REUSEPORT, 1)
+        sock.close()
+        return True
+    except (AttributeError, OSError):
+        return False
+
+if __name__ == '__main__':
+    logging.basicConfig(level=logging.DEBUG)
+    log.info(f"Listening on {config.HOST}:{config.PORT}")
+
+    if config.HTTPS:
+        ssl_context = ssl.create_default_context(ssl.Purpose.CLIENT_AUTH)
+        ssl_context.load_cert_chain(certfile=config.CERTFILE, keyfile=config.KEYFILE)
+        web.run_app(app, host=config.HOST, port=int(config.PORT), reuse_port=supports_reuse_port(), ssl_context=ssl_context)
+    else:
+        web.run_app(app, host=config.HOST, port=int(config.PORT), reuse_port=supports_reuse_port())